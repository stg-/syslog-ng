--- conflicted
+++ resolved
@@ -1,5 +1 @@
-<<<<<<< HEAD
-SUBDIRS = afsocket afsql afstreams affile afprog afuser afmongodb csvparser confgen syslogformat pacctformat basicfuncs dbparser dummy
-=======
-SUBDIRS = afsocket afsql afstreams affile afprog afuser afmongodb csvparser confgen syslogformat pacctformat basicfuncs convertfuncs dbparser tfjson dummy
->>>>>>> 4df06a3c
+SUBDIRS = afsocket afsql afstreams affile afprog afuser afmongodb csvparser confgen syslogformat pacctformat basicfuncs dbparser tfjson dummy