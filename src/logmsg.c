--- conflicted
+++ resolved
@@ -69,72 +69,12 @@
   self->flags |= flag;
 }
 
-<<<<<<< HEAD
-=======
 static inline void
 log_msg_unset_flag(LogMessage *self, gint32 flag)
 {
   self->flags &= ~flag;
 }
 
-#define FUNC_MSG_STR_SETTER(field, macro)   \
-  void log_msg_set_##field(LogMessage *self, gchar *field, gssize len)  \
-  {                                                                     \
-    if (log_msg_chk_flag(self, LF_OWN_##macro))                         \
-      g_free(self->field);                                              \
-    LOG_MESSAGE_WRITABLE_FIELD(self->field) = field;                    \
-    self->field ## _len = len > 0 ? len : strlen(field);                \
-    log_msg_set_flag(self, LF_OWN_##macro);                             \
-  }                                                                     
-
-FUNC_MSG_STR_SETTER(host, HOST);
-FUNC_MSG_STR_SETTER(host_from, HOST_FROM);
-FUNC_MSG_STR_SETTER(message, MESSAGE);
-FUNC_MSG_STR_SETTER(program, PROGRAM);
-FUNC_MSG_STR_SETTER(pid, PID);
-FUNC_MSG_STR_SETTER(msgid, MSGID);
-FUNC_MSG_STR_SETTER(source, SOURCE);
-
-void
-log_msg_set_matches(LogMessage *self, gint num_matches, LogMessageMatch *matches)
-{
-  if (log_msg_chk_flag(self, LF_OWN_MATCHES))
-    {
-      log_msg_clear_matches(self);
-    }
-  self->num_matches = num_matches;
-  self->matches = matches;
-  log_msg_set_flag(self, LF_OWN_MATCHES);
-}
-
-void
-log_msg_free_matches_elements(LogMessageMatch *matches, gint num_matches)
-{
-  gint i;
-  for (i = 0; i < num_matches; i++)
-    {
-      if ((matches[i].flags & LMM_REF_MATCH) == 0)
-        {
-          g_free(matches[i].match);
-          matches[i].match = NULL;
-        }
-    }
-}
-
-void
-log_msg_clear_matches(LogMessage *self)
-{
-  if (log_msg_chk_flag(self, LF_OWN_MATCHES) && self->matches)
-    {
-      log_msg_free_matches_elements(self->matches, self->num_matches);
-      g_free(self->matches);
-    }
-
-  self->matches = NULL;
-  self->num_matches = 0;
-}
-
->>>>>>> 84950319
 /* the index matches the value id */
 const gchar *builtin_value_names[] =
 {
@@ -346,27 +286,7 @@
   if (handle == LM_V_NONE)
     return;
 
-<<<<<<< HEAD
   g_assert(handle >= LM_V_MAX);
-=======
-static void
-log_msg_sdata_append_escaped(GString *result, const gchar *sstr)
-{
-  gint i;
-  const guchar *ustr = (const guchar *) sstr;
-
-  for (i = 0; ustr[i]; i++)
-    {
-      if (ustr[i] == '"' || ustr[i] == '\\' || ustr[i] == ']')
-        {
-          g_string_append_c(result, '\\');
-          g_string_append_c(result, ustr[i]);
-        }
-      else
-        g_string_append_c(result, ustr[i]);
-    }
-}
->>>>>>> 84950319
 
   name = log_msg_get_value_name(handle, &name_len);
 
@@ -380,7 +300,6 @@
     {
       if (!nv_table_add_value_indirect(self->payload, handle, name, name_len, ref_handle, type, ofs, len, &new_entry))
         {
-<<<<<<< HEAD
           /* error allocating string in payload, reallocate */
           self->payload = nv_table_realloc(self->payload);
           stats_counter_inc(count_payload_reallocs);
@@ -388,14 +307,6 @@
       else
         {
           break;
-=======
-          g_string_append_c(result, ' ');
-          g_string_append(result, param->name);
-          g_string_append(result, "=\"");
-          log_msg_sdata_append_escaped(result, param->value);
-          g_string_append_c(result, '"');
-          param = param->next_param;
->>>>>>> 84950319
         }
     }
   while (1);
@@ -442,13 +353,7 @@
   guint32 *tags;
   gint old_num_tags;
 
-<<<<<<< HEAD
   if (!log_msg_chk_flag(self, LF_STATE_OWN_TAGS) && self->num_tags)
-=======
-  elem_name = g_strndup(query, query_len);
-  param_name = memrchr(elem_name, '.', query_len);
-  if (param_name != NULL)
->>>>>>> 84950319
     {
       tags = self->tags;
       self->tags = g_new0(guint32, self->num_tags);
@@ -1292,7 +1197,6 @@
                 }
               sd_step_and_store(self, &src, &left);
             }
-<<<<<<< HEAD
 
           if (pos == 0)
             goto error;
@@ -1303,26 +1207,6 @@
           /* this strcat is safe, as sd_id_name is at most 32 chars */
           strncpy(sd_value_name + sd_prefix_len, sd_id_name, sizeof(sd_value_name) - sd_prefix_len);
           sd_value_name[sd_prefix_len + pos] = '.';
-=======
- 
-          if (pos > 0)
-            {
-              /* set the last byte to 0 */
-              sd_id_name[pos] = 0;
-
-              if (element)
-                {
-                  element = log_msg_sd_element_append(element, sd_id_name);
-                }
-              else
-                {
-                  self->sdata = log_msg_sd_element_new(sd_id_name);
-                  element = self->sdata;
-                } 
-              /* start a new parameter list to the new element */
-              param = NULL;
-            }
->>>>>>> 84950319
 
           /* read sd-element */
           while (left && *src != ']')
@@ -1366,7 +1250,6 @@
 
               /* read sd-param-value */
 
-<<<<<<< HEAD
               if (left && *src == '"')
                 {
                   gboolean quote = FALSE;
@@ -1382,38 +1265,16 @@
                         }
                       else
                        {
-                         if (quote && *src != '"' && *src != ']' && *src != '\\' && pos < sizeof(sd_param_value))
-=======
-             if (left && *src == '"')
-               {
-                 gboolean quote = FALSE;
-                 /* opening quote */
-                 sd_step_and_store(self, &src, &left);
-                 pos = 0;
-
-                 while (left && (*src != '"' || quote))
-                   {
-                     if (!quote && *src == '\\')
-                       {
-                         quote = TRUE;
-                       }
-                     else
-                       {
                          if (quote && *src != '"' && *src != ']' && *src != '\\' && pos < sizeof(sd_param_value) - 1)
->>>>>>> 84950319
                            {
                              sd_param_value[pos] = '\\';
                              pos++;
                            }
-<<<<<<< HEAD
-                         if (pos < sizeof(sd_param_value))
-=======
                          else if (!quote &&  *src == ']')
                            {
                              goto error;
                            }
                          if (pos < sizeof(sd_param_value) - 1)
->>>>>>> 84950319
                            {
                              sd_param_value[pos] = *src;
                              pos++;
@@ -1552,11 +1413,10 @@
   /* checking if there are remaining data in log message */
   if (left == 0)
     {
-      log_msg_unset_flag(self, LF_OWN_MESSAGE);
-      LOG_MESSAGE_WRITABLE_FIELD(self->message) = null_string;
-      self->message_len = 0;
+      /*  no message, this is valid */
       return TRUE;
     }
+
   /* optional part of the log message [SP MSG] */
   if (!log_msg_parse_skip_space(self, &src, &left))
     {
@@ -1909,15 +1769,6 @@
 log_msg_clone_cow(LogMessage *msg, const LogPathOptions *path_options)
 {
   LogMessage *self = g_new(LogMessage, 1);
-  if ((msg->flags & LF_OWN_ALL) == 0)
-    {
-      /* the message we're cloning has no original content, everything
-       * is referenced from its "original", use that with this clone
-       * as well, effectively avoiding the "referenced" flag on the
-       * clone. */
-      msg = msg->original;
-    }
-  msg->flags |= LF_REFERENCED;
 
   stats_counter_inc(count_msg_clones);
   if ((msg->flags & LF_STATE_OWN_MASK) == 0)
