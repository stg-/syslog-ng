/*
 * Copyright (c) 2002-2009 BalaBit IT Ltd, Budapest, Hungary
 *
 * This program is free software; you can redistribute it and/or modify it
 * under the terms of the GNU General Public License version 2 as published
 * by the Free Software Foundation.
 *
 * Note that this permission is granted for only version 2 of the GPL.
 *
 * As an additional exemption you are allowed to compile & link against the
 * OpenSSL libraries as published by the OpenSSL project. See the file
 * COPYING for details.
 *
 * This program is distributed in the hope that it will be useful,
 * but WITHOUT ANY WARRANTY; without even the implied warranty of
 * MERCHANTABILITY or FITNESS FOR A PARTICULAR PURPOSE.  See the
 * GNU General Public License for more details.
 *
 * You should have received a copy of the GNU General Public License
 * along with this program; if not, write to the Free Software
 * Foundation, Inc., 675 Mass Ave, Cambridge, MA 02139, USA.
 */

#include "compat.h"

#include <fcntl.h>
#include <unistd.h>
#include <ctype.h>
#include <string.h>

#if !HAVE_PREAD || HAVE_BROKEN_PREAD

ssize_t 
bb__pread(int fd, void *buf, size_t count, off_t offset)
{
  ssize_t ret;
  off_t old_offset;

  old_offset = lseek(fd, 0, SEEK_CUR);
  if (old_offset == -1)
    return -1;

  if (lseek(fd, offset, SEEK_SET) < 0)
    return -1;

  ret = read(fd, buf, count);
  if (ret < 0)
    return -1;

  if (lseek(fd, old_offset, SEEK_SET) < 0)
    return -1;
  return ret;
}

ssize_t 
bb__pwrite(int fd, const void *buf, size_t count, off_t offset)
{
  ssize_t ret;
  off_t old_offset;

  old_offset = lseek(fd, 0, SEEK_CUR);
  if (old_offset == -1)
    return -1;

  if (lseek(fd, offset, SEEK_SET) < 0)
    return -1;

  ret = write(fd, buf, count);
  if (ret < 0)
    return -1;

  if (lseek(fd, old_offset, SEEK_SET) < 0)
    return -1;
  return ret;
}
#endif

#if !HAVE_STRCASESTR
char *
strcasestr(const char *haystack, const char *needle)
{
  char c;
  size_t len;

  if ((c = *needle++) != 0) 
    {
      c = tolower((unsigned char) c);
      len = strlen(needle);
      
      do
        {
          for (; *haystack && tolower((unsigned char) *haystack) != c; haystack++)
            ;
          if (!(*haystack))
            return NULL;
          haystack++;
        }
      while (strncasecmp(haystack, needle, len) != 0);
      haystack--;
    }
  return (char *) haystack;
}
#endif

<<<<<<< HEAD
#if !HAVE_MEMRCHR
const void *
memrchr(const void *s, int c, size_t n)
{
  const unsigned char *p = (unsigned char *) s + n - 1;

  while (p >= (unsigned char *) s)
    {
      if (*p == c)
        return p;
      p--;
    }
  return NULL;
=======
#ifdef _AIX
intmax_t __strtollmax(const char *__nptr, char **__endptr, int __base)
{
  return strtoll(__nptr, __endptr, __base);
>>>>>>> 1d7aafd4
}
#endif<|MERGE_RESOLUTION|>--- conflicted
+++ resolved
@@ -102,7 +102,6 @@
 }
 #endif
 
-<<<<<<< HEAD
 #if !HAVE_MEMRCHR
 const void *
 memrchr(const void *s, int c, size_t n)
@@ -116,11 +115,11 @@
       p--;
     }
   return NULL;
-=======
+#endif
+
 #ifdef _AIX
 intmax_t __strtollmax(const char *__nptr, char **__endptr, int __base)
 {
   return strtoll(__nptr, __endptr, __base);
->>>>>>> 1d7aafd4
 }
 #endif